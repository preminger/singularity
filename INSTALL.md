--- conflicted
+++ resolved
@@ -63,7 +63,7 @@
 To build a stable version of Singularity, check out a [release tag](https://github.com/sylabs/singularity/tags) before compiling:
 
 ```
-$ git checkout v3.0.3
+$ git checkout v3.1.0
 ```
 
 ## Compiling Singularity
@@ -96,11 +96,7 @@
 To build the RPM, you first need to install `rpm-build` and `wget`.
 
 ```
-<<<<<<< HEAD
-$ git checkout v3.1.0
-=======
 $ sudo yum -y update && sudo yum install -y rpm-build wget
->>>>>>> 43a6e86c
 ```
 
 Then download the latest 
@@ -110,7 +106,7 @@
 [install the other dependencies](#install-system-dependencies).
 
 ```
-$ export VERSION=3.0.3  # this is the singularity version, change as you need
+$ export VERSION=3.1.0  # this is the singularity version, change as you need
 
 $ wget https://github.com/sylabs/singularity/releases/download/v${VERSION}/singularity-${VERSION}.tar.gz && \
     rpmbuild -tb singularity-${VERSION}.tar.gz && \
