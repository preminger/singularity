/*
  Copyright (c) 2018-2019, Sylabs, Inc. All rights reserved.

  This software is licensed under a 3-clause BSD license.  Please
  consult LICENSE.md file distributed with the sources of this project regarding
  your rights to use or distribute this software.
*/


#define _GNU_SOURCE
#include <stdio.h>
#include <stdlib.h>
#include <stdarg.h>
#include <unistd.h>
#include <errno.h>
#include <ctype.h>
#include <string.h>
#include <fcntl.h>
#include <poll.h>
#include <grp.h>
#include <link.h>
#include <dirent.h>
#include <libgen.h>
#include <limits.h>
#include <sys/mman.h>
#include <sys/fsuid.h>
#include <sys/mount.h>
#include <sys/wait.h>
#include <sys/prctl.h>
#include <sys/socket.h>
#include <sys/stat.h>
#include <signal.h>
#include <sched.h>
#include <setjmp.h>
#include <sys/syscall.h>
#include <net/if.h>
#include <sys/eventfd.h>

#ifdef SINGULARITY_SECUREBITS
#  include <linux/securebits.h>
#else
#  include "include/securebits.h"
#endif /* SINGULARITY_SECUREBITS */

#include "include/capability.h"
#include "include/message.h"
#include "include/starter.h"

/* C and JSON configuration */
struct starterConfig *sconfig;

/* Socket process communication */
int rpc_socket[2] = {-1, -1};
int master_socket[2] = {-1, -1};

unsigned char execute;

typedef struct fork_state_s {
    sigjmp_buf env;
} fork_state_t;

/* copy paste from singularity code */
static int clone_fn(void *data_ptr) {
    fork_state_t *state = (fork_state_t *)data_ptr;
    siglongjmp(state->env, 1);
}

static int fork_ns(unsigned int flags) {
    fork_state_t state;

    if ( sigsetjmp(state.env, 1) ) {
        return 0;
    }

    int stack_size = CLONE_STACK_SIZE;
    char *child_stack_ptr = malloc(stack_size);
    if ( child_stack_ptr == 0 ) {
        errno = ENOMEM;
        return -1;
    }
    child_stack_ptr += stack_size;

    int retval = clone(clone_fn, child_stack_ptr, (SIGCHLD|flags), &state);
    return retval;
}

static void priv_escalate(void) {
    verbosef("Get root privileges\n");
    if ( seteuid(0) < 0 ) {
        fatalf("Failed to set effective UID to 0\n");
    }
}

static void priv_drop(void) {
    uid_t uid = getuid();
    verbosef("Drop root privileges\n");
    if ( seteuid(uid) < 0 ) {
        fatalf("Failed to set effective UID to %d\n", uid);
    }
}

static void set_parent_death_signal(int signo) {
    debugf("Set parent death signal to %d\n", signo);
    if ( prctl(PR_SET_PDEATHSIG, signo) < 0 ) {
        fatalf("Failed to set parent death signal\n");
    }
}

static int apply_container_privileges(struct container *container, unsigned char isSuid) {
    uid_t uid = getuid();
    struct __user_cap_header_struct header;
    struct __user_cap_data_struct data[2];
    struct privileges *privileges = &container->privileges;

    header.version = LINUX_CAPABILITY_VERSION;
    header.pid = 0;

    if ( capget(&header, data) < 0 ) {
        fatalf("Failed to get processus capabilities\n");
    }

    data[1].inheritable = (__u32)(privileges->capabilities.inheritable >> 32);
    data[0].inheritable = (__u32)(privileges->capabilities.inheritable & 0xFFFFFFFF);
    data[1].permitted = (__u32)(privileges->capabilities.permitted >> 32);
    data[0].permitted = (__u32)(privileges->capabilities.permitted & 0xFFFFFFFF);
    data[1].effective = (__u32)(privileges->capabilities.effective >> 32);
    data[0].effective = (__u32)(privileges->capabilities.effective & 0xFFFFFFFF);

    int last_cap;
    for ( last_cap = CAPSET_MAX; ; last_cap-- ) {
        if ( prctl(PR_CAPBSET_READ, last_cap) > 0 || last_cap == 0 ) {
            break;
        }
    }

    int caps_index;
    for ( caps_index = 0; caps_index <= last_cap; caps_index++ ) {
        if ( !(privileges->capabilities.bounding & (1ULL << caps_index)) ) {
            if ( prctl(PR_CAPBSET_DROP, caps_index) < 0 ) {
                fatalf("Failed to drop bounding capabilities set: %s\n", strerror(errno));
            }
        }
    }

    /* apply target UID/GID for root user */
    if ( uid == 0 && !is_namespace_create(&container->namespace, CLONE_NEWUSER) ) {
        if ( privileges->numGID != 0 || privileges->targetUID != 0 ) {
            if ( prctl(PR_SET_SECUREBITS, SECBIT_NO_SETUID_FIXUP|SECBIT_NO_SETUID_FIXUP_LOCKED) < 0 ) {
                fatalf("Failed to set securebits: %s\n", strerror(errno));
            }
        }

        if ( privileges->numGID != 0 ) {
            debugf("Clear additional group IDs\n");

            if ( setgroups(0, NULL) < 0 ) {
                fatalf("Unable to clear additional group IDs: %s\n", strerror(errno));
            }
        }

        if ( privileges->numGID >= 2 ) {
            debugf("Set additional group IDs\n");

            if ( setgroups(privileges->numGID-1, &privileges->targetGID[1]) < 0 ) {
                fatalf("Failed to set additional groups: %s\n", strerror(errno));
            }
        }
        if ( privileges->numGID >= 1 ) {
            gid_t targetGID = privileges->targetGID[0];

            debugf("Set main group ID\n");

            if ( setresgid(targetGID, targetGID, targetGID) < 0 ) {
                fatalf("Failed to set GID %d: %s\n", targetGID, strerror(errno));
            }
        }
        if ( privileges->targetUID != 0 ) {
            uid_t targetUID = privileges->targetUID;

            debugf("Set user ID to %d\n", targetUID);

            if ( setresuid(targetUID, targetUID, targetUID) < 0 ) {
                fatalf("Failed to drop privileges: %s\n", strerror(errno));
            }
        }
    } else if ( isSuid ) {
        if ( prctl(PR_SET_SECUREBITS, SECBIT_NO_SETUID_FIXUP|SECBIT_NO_SETUID_FIXUP_LOCKED) < 0 ) {
            fatalf("Failed to set securebits: %s\n", strerror(errno));
        }

        if ( setresuid(uid, uid, uid) < 0 ) {
            fatalf("Failed to drop privileges: %s\n", strerror(errno));
        }
    }

    set_parent_death_signal(SIGKILL);

    if ( privileges->noNewPrivs ) {
        if ( prctl(PR_SET_NO_NEW_PRIVS, 1, 0, 0, 0) < 0 ) {
            fatalf("Failed to set no new privs flag: %s\n", strerror(errno));
        }
        if ( prctl(PR_GET_NO_NEW_PRIVS, 0, 0 ,0, 0) != 1 ) {
            fatalf("Aborting, failed to set no new privs flag: %s\n", strerror(errno));
        }
    }

    if ( capset(&header, data) < 0 ) {
        fatalf("Failed to set process capabilities\n");
    }

#ifdef USER_CAPABILITIES
    // set ambient capabilities if supported
    for ( caps_index = 0; caps_index <= last_cap; caps_index++ ) {
        if ( (privileges->capabilities.ambient & (1ULL << caps_index)) ) {
            if ( prctl(PR_CAP_AMBIENT, PR_CAP_AMBIENT_RAISE, caps_index, 0, 0) < 0 ) {
                fatalf("Failed to set ambient capability: %s\n", strerror(errno));
            }
        }
    }
#endif
}

static int create_namespace(int nstype) {
    switch(nstype) {
    case CLONE_NEWNET:
        if ( !support_nsflag(CLONE_NEWNET) ) {
            warningf("Skipping network namespace creation, not supported\n");
            return(0);
        }
        verbosef("Create network namespace\n");
        break;
    case CLONE_NEWIPC:
        if ( !support_nsflag(CLONE_NEWIPC) ) {
            warningf("Skipping ipc namespace creation, not supported\n");
            return(0);
        }
        verbosef("Create ipc namespace\n");
        break;
    case CLONE_NEWNS:
        if ( !support_nsflag(CLONE_NEWNS) ) {
            warningf("Skipping mount namespace creation, not supported\n");
            return(0);
        }
        verbosef("Create mount namespace\n");
        break;
    case CLONE_NEWUTS:
        if ( !support_nsflag(CLONE_NEWUTS) ) {
            warningf("Skipping uts namespace creation, not supported\n");
            return(0);
        }
        verbosef("Create uts namespace\n");
        break;
    case CLONE_NEWUSER:
        if ( !support_nsflag(CLONE_NEWUTS) ) {
            warningf("Skipping user namespace creation, not supported\n");
            return(0);
        }
        verbosef("Create user namespace\n");
        break;
    case CLONE_NEWCGROUP:
        if ( !support_nsflag(CLONE_NEWCGROUP) ) {
            warningf("Skipping cgroup namespace creation, not supported\n");
            return(0);
        }
        verbosef("Create cgroup namespace\n");
        break;
    default:
        warningf("Skipping unknown namespace creation\n");
        errno = EINVAL;
        return(-1);
    }
    return unshare(nstype);
}

static int enter_namespace(char *nspath, int nstype) {
    int ret = -1;
    int ns_fd;

    switch(nstype) {
    case CLONE_NEWPID:
        if ( !support_nsflag(CLONE_NEWPID) ) {
            errno = EINVAL;
            return(-1);
        }
        verbosef("Entering in pid namespace\n");
        break;
    case CLONE_NEWNET:
        if ( !support_nsflag(CLONE_NEWNET) ) {
            errno = EINVAL;
            return(-1);
        }
        verbosef("Entering in network namespace\n");
        break;
    case CLONE_NEWIPC:
        if ( !support_nsflag(CLONE_NEWIPC) ) {
            errno = EINVAL;
            return(-1);
        }
        verbosef("Entering in ipc namespace\n");
    case CLONE_NEWNS:
        if ( !support_nsflag(CLONE_NEWNS) ) {
            errno = EINVAL;
            return(-1);
        }
        verbosef("Entering in mount namespace\n");
    case CLONE_NEWUTS:
        if ( !support_nsflag(CLONE_NEWUTS) ) {
            errno = EINVAL;
            return(-1);
        }
        verbosef("Entering in uts namespace\n");
    case CLONE_NEWUSER:
        if ( !support_nsflag(CLONE_NEWUSER) ) {
            errno = EINVAL;
            return(-1);
        }
        verbosef("Entering in user namespace\n");
    case CLONE_NEWCGROUP:
        if ( !support_nsflag(CLONE_NEWCGROUP) ) {
            errno = EINVAL;
            return(-1);
        }
        verbosef("Entering in cgroup namespace\n");
    default:
        verbosef("Entering in unknown namespace\n");
        errno = EINVAL;
        return(-1);
    }

    debugf("Opening namespace file %s\n", nspath);
    ns_fd = open(nspath, O_RDONLY);
    if ( ns_fd < 0 ) {
        return(-1);
    }

    if ( setns(ns_fd, nstype) < 0 ) {
        int err = errno;
        close(ns_fd);
        errno = err;
        return(-1);
    }

    close(ns_fd);
    return(0);
}

static void setup_userns_mappings(struct container *container, pid_t pid, const char *setgroup) {
    FILE *map_fp;
    int i;
    struct idMapping *uidmap;
    struct idMapping *gidmap;
    char *path = (char *)malloc(PATH_MAX);

    debugf("Write %s to set group file\n", setgroup);
    memset(path, 0, PATH_MAX);
    if ( snprintf(path, PATH_MAX-1, "/proc/%d/setgroups", pid) < 0 ) {
        fatalf("Failed to write path /proc/%d/setgroups in buffer\n", pid);
    }

    map_fp = fopen(path, "w+"); // Flawfinder: ignore
    if ( map_fp != NULL ) {
        fprintf(map_fp, "%s\n", setgroup);
        if ( fclose(map_fp) < 0 ) {
            fatalf("Failed to write %s to setgroup file: %s\n", setgroup, strerror(errno));
        }
    } else {
        fatalf("Could not write info to setgroups: %s\n", strerror(errno));
    }

    debugf("Write to GID map\n");
    memset(path, 0, PATH_MAX);
    if ( snprintf(path, PATH_MAX-1, "/proc/%d/gid_map", pid) < 0 ) {
        fatalf("Failed to write path /proc/%d/gid_map in buffer\n", pid);
    }

    map_fp = fopen(path, "w+"); // Flawfinder: ignore
    if ( map_fp != NULL ) {
        fprintf(map_fp, "%s", container->privileges.gidMap);
        if ( fclose(map_fp) < 0 ) {
            fatalf("Failed to write to GID map: %s\n", strerror(errno));
        }
    } else {
        fatalf("Could not write parent info to gid_map: %s\n", strerror(errno));
    }

    debugf("Write to UID map\n");
    memset(path, 0, PATH_MAX);
    if ( snprintf(path, PATH_MAX-1, "/proc/%d/uid_map", pid) < 0 ) {
        fatalf("Failed to write path /proc/%d/uid_map in buffer\n", pid);
    }

    map_fp = fopen(path, "w+"); // Flawfinder: ignore
    if ( map_fp != NULL ) {
        fprintf(map_fp, "%s", container->privileges.uidMap);
        if ( fclose(map_fp) < 0 ) {
            fatalf("Failed to write to UID map: %s\n", strerror(errno));
        }
    } else {
        fatalf("Could not write parent info to uid_map: %s\n", strerror(errno));
    }

    free(path);
}

static void setup_userns_identity(struct container *container) {
    uid_t uidMap = container->privileges.targetUID;
    gid_t gidMap = container->privileges.targetGID[0];

    if ( setgroups(0, NULL) < 0 ) {
        fatalf("Unabled to clear additional group IDs: %s\n", strerror(errno));
    }
    if ( setresgid(gidMap, gidMap, gidMap) < 0 ) {
        fatalf("Failed to change namespace group identity: %s\n", strerror(errno));
    }
    if ( setresuid(uidMap, uidMap, uidMap) < 0 ) {
        fatalf("Failed to change namespace user identity: %s\n", strerror(errno));
    }
}

static int user_namespace_init(struct namespace *nsconfig, unsigned char allowSuid) {
    if ( is_namespace_enter(nsconfig->user) ) {
        if ( !allowSuid ) {
            fatalf("Running setuid workflow with user namespace is not allowed\n");
        }
        if ( enter_namespace(nsconfig->user, CLONE_NEWUSER) < 0 ) {
            fatalf("Failed to enter in user namespace: %s\n", strerror(errno));
        }
        return ENTER_NAMESPACE;
    } else if ( is_namespace_create(nsconfig, CLONE_NEWUSER) ) {
        if ( !allowSuid ) {
            fatalf("Running setuid workflow with user namespace is not allowed\n");
        }
        verbosef("Create user namespace\n");
        return CREATE_NAMESPACE;
    }
    return NO_NAMESPACE;
}

static int shared_mount_namespace_init(struct namespace *nsconfig) {
    if ( !is_namespace_enter(nsconfig->mount) ) {
        unsigned long propagation = nsconfig->mountPropagation;

        if ( propagation == 0 ) {
            propagation = MS_PRIVATE | MS_REC;
        }
        if ( unshare(CLONE_FS) < 0 ) {
            fatalf("Failed to unshare root file system: %s\n", strerror(errno));
        }
        if ( create_namespace(CLONE_NEWNS) < 0 ) {
            fatalf("Failed to create mount namespace: %s\n", strerror(errno));
        }
        if ( mount(NULL, "/", NULL, propagation, NULL) < 0 ) {
            fatalf("Failed to set mount propagation: %s\n", strerror(errno));
        }
        /* set shared mount propagation to share mount points between master and container process */
        if ( mount(NULL, "/", NULL, MS_SHARED|MS_REC, NULL) < 0 ) {
            fatalf("Failed to propagate as SHARED: %s\n", strerror(errno));
        }
        return CREATE_NAMESPACE;
    }
    return NO_NAMESPACE;
}

static int pid_namespace_init(struct namespace *nsconfig) {
    if ( is_namespace_enter(nsconfig->pid) ) {
        if ( enter_namespace(nsconfig->pid, CLONE_NEWPID) < 0 ) {
            fatalf("Failed to enter in pid namespace: %s\n", strerror(errno));
        }
        return ENTER_NAMESPACE;
    } else if ( is_namespace_create(nsconfig, CLONE_NEWPID) ) {
        verbosef("Create pid namespace\n");
        return CREATE_NAMESPACE;
    }
    return NO_NAMESPACE;
}

static int network_namespace_init(struct namespace *nsconfig) {
    if ( is_namespace_enter(nsconfig->network) ) {
        if ( enter_namespace(nsconfig->network, CLONE_NEWNET) < 0 ) {
            fatalf("Failed to enter in network namespace: %s\n", strerror(errno));
        }
        return ENTER_NAMESPACE;
    } else if ( is_namespace_create(nsconfig, CLONE_NEWNET) ) {
        if ( create_namespace(CLONE_NEWNET) < 0 ) {
            fatalf("Failed to create network namespace: %s\n", strerror(errno));
        }
        if ( nsconfig->bringLoopbackInterface ) {
            struct ifreq req;
            int sockfd = socket(AF_INET, SOCK_DGRAM, 0);

            if ( sockfd < 0 ) {
                fatalf("Unable to open AF_INET socket: %s\n", strerror(errno));
            }

            memset(&req, 0, sizeof(req));
            strncpy(req.ifr_name, "lo", IFNAMSIZ);

            req.ifr_flags |= IFF_UP;

            debugf("Bringing up network loopback interface\n");
            if ( ioctl(sockfd, SIOCSIFFLAGS, &req) < 0 ) {
                fatalf("Failed to set flags on interface: %s\n", strerror(errno));
            }
            close(sockfd);
        }
        return CREATE_NAMESPACE;
    }
    return NO_NAMESPACE;
}

static int uts_namespace_init(struct namespace *nsconfig) {
    if ( is_namespace_enter(nsconfig->uts) ) {
        if ( enter_namespace(nsconfig->uts, CLONE_NEWUTS) < 0 ) {
            fatalf("Failed to enter in uts namespace: %s\n", strerror(errno));
        }
        return ENTER_NAMESPACE;
    } else if ( is_namespace_create(nsconfig, CLONE_NEWUTS) ) {
        if ( create_namespace(CLONE_NEWUTS) < 0 ) {
            fatalf("Failed to create uts namespace: %s\n", strerror(errno));
        }
        return CREATE_NAMESPACE;
    }
}

static int ipc_namespace_init(struct namespace *nsconfig) {
    if ( is_namespace_enter(nsconfig->ipc) ) {
        if ( enter_namespace(nsconfig->ipc, CLONE_NEWIPC) < 0 ) {
            fatalf("Failed to enter in ipc namespace: %s\n", strerror(errno));
        }
        return ENTER_NAMESPACE;
    } else if ( is_namespace_create(nsconfig, CLONE_NEWIPC) ) {
        if ( create_namespace(CLONE_NEWIPC) < 0 ) {
            fatalf("Failed to create ipc namespace: %s\n", strerror(errno));
        }
        return CREATE_NAMESPACE;
    }
}

static int cgroup_namespace_init(struct namespace *nsconfig) {
    if ( is_namespace_enter(nsconfig->cgroup) ) {
        if ( enter_namespace(nsconfig->cgroup, CLONE_NEWCGROUP) < 0 ) {
            fatalf("Failed to enter in cgroup namespace: %s\n", strerror(errno));
        }
        return ENTER_NAMESPACE;
    } else if ( is_namespace_create(nsconfig, CLONE_NEWCGROUP) ) {
        if ( create_namespace(CLONE_NEWCGROUP) < 0 ) {
            fatalf("Failed to create cgroup namespace: %s\n", strerror(errno));
        }
        return CREATE_NAMESPACE;
    }
}

static int mount_namespace_init(struct namespace *nsconfig, unsigned char masterPropagateMount) {
    if ( is_namespace_enter(nsconfig->mount) ) {
        if ( enter_namespace(nsconfig->mount, CLONE_NEWNS) < 0 ) {
            fatalf("Failed to enter in mount namespace: %s\n", strerror(errno));
        }
        return ENTER_NAMESPACE;
    } else if ( is_namespace_create(nsconfig, CLONE_NEWNS) ) {
        if ( !masterPropagateMount ) {
            unsigned long propagation = nsconfig->mountPropagation;

            if ( unshare(CLONE_FS) < 0 ) {
                fatalf("Failed to unshare root file system: %s\n", strerror(errno));
            }
            if ( create_namespace(CLONE_NEWNS) < 0 ) {
                fatalf("Failed to create mount namespace: %s\n", strerror(errno));
            }
            if ( propagation && mount(NULL, "/", NULL, propagation, NULL) < 0 ) {
                fatalf("Failed to set mount propagation: %s\n", strerror(errno));
            }
        } else {
            /* create a namespace for container process to separate master during pivot_root */
            if ( create_namespace(CLONE_NEWNS) < 0 ) {
                fatalf("Failed to create mount namespace: %s\n", strerror(errno));
            }

            /* set shared propagation to propagate few mount points to master */
            if ( mount(NULL, "/", NULL, MS_SHARED|MS_REC, NULL) < 0 ) {
                fatalf("Failed to propagate as SHARED: %s\n", strerror(errno));
            }
        }
        return CREATE_NAMESPACE;
    }
    return NO_NAMESPACE;
}

static unsigned char is_suid(void) {
    ElfW(auxv_t) *auxv;
    unsigned char suid = 0;
    char *buffer = (char *)malloc(4096);
    int proc_auxv = open("/proc/self/auxv", O_RDONLY);

    verbosef("Check if we are running as setuid\n");

    if ( proc_auxv < 0 ) {
        fatalf("Can't open /proc/self/auxv: %s\n", strerror(errno));
    }

    /* use auxiliary vectors to determine if running privileged */
    memset(buffer, 0, 4096);
    if ( read(proc_auxv, buffer, 4088) < 0 ) {
        fatalf("Can't read auxiliary vectors: %s\n", strerror(errno));
    }

    auxv = (ElfW(auxv_t) *)buffer;

    for (; auxv->a_type != AT_NULL; auxv++) {
        if ( auxv->a_type == AT_SECURE ) {
            suid = (int)auxv->a_un.a_val;
            break;
        }
    }

    free(buffer);
    close(proc_auxv);

    return suid;
}

static struct fdlist *list_fd(void) {
    int i = 0;
    int fd_proc;
    DIR *dir;
    struct dirent *dirent;
    struct fdlist *fl = (struct fdlist *)malloc(sizeof(struct fdlist));

    if ( fl == NULL ) {
        fatalf("Memory allocation failed: %s\n", strerror(errno));
    }

    fl->fds = NULL;
    fl->num = 0;

    if ( ( fd_proc = open("/proc/self/fd", O_RDONLY) ) < 0 ) {
        fatalf("Failed to open /proc/self/fd: %s\n", strerror(errno));
    }

    if ( ( dir = fdopendir(fd_proc) ) == NULL ) {
        fatalf("Failed to list /proc/self/fd directory: %s\n", strerror(errno));
    }

    while ( ( dirent = readdir(dir ) ) ) {
        if ( strcmp(dirent->d_name, ".") == 0 || strcmp(dirent->d_name, "..") == 0 ) {
            continue;
        }
        if ( atoi(dirent->d_name) == fd_proc ) {
            continue;
        }
        fl->num++;
    }

    rewinddir(dir);

    fl->fds = (int *)malloc(sizeof(int)*fl->num);
    if ( fl->fds == NULL ) {
        fatalf("Memory allocation failed: %s\n", strerror(errno));
    }

    while ( ( dirent = readdir(dir ) ) ) {
        int cv;
        if ( strcmp(dirent->d_name, ".") == 0 || strcmp(dirent->d_name, "..") == 0 ) {
            continue;
        }

        cv = atoi(dirent->d_name);
        if ( cv == fd_proc ) {
            continue;
        }

        fl->fds[i++] = cv;
    }

    closedir(dir);
    close(fd_proc);

    return fl;
}

static void cleanup_fd(struct fdlist *master, struct starter *starter) {
    int fd_proc;
    DIR *dir;
    struct dirent *dirent;
    int i, fd, found;

    if ( ( fd_proc = open("/proc/self/fd", O_RDONLY) ) < 0 ) {
        fatalf("Failed to open /proc/self/fd: %s\n", strerror(errno));
    }

    if ( ( dir = fdopendir(fd_proc) ) == NULL ) {
        fatalf("Failed to list /proc/self/fd directory: %s\n", strerror(errno));
    }

    while ( ( dirent = readdir(dir ) ) ) {
        if ( strcmp(dirent->d_name, ".") == 0 || strcmp(dirent->d_name, "..") == 0 ) {
            continue;
        }
        fd = atoi(dirent->d_name);
        if ( fd == fd_proc ) {
            continue;
        }

        found = 0;

        /* check if the file descriptor was open before stage 1 execution */
        for ( i = 0; i < master->num; i++ ) {
            if ( master->fds[i] == fd ) {
                found++;
                break;
            }
        }
        if ( found ) {
            continue;
        }

        found = 0;

        /* check if the file descriptor need to remain opened */
        for ( i = 0; i < starter->numfds; i++ ) {
            if ( starter->fds[i] == fd ) {
                found++;
                /* set force close on exec */
                if ( fcntl(starter->fds[i], F_SETFD, FD_CLOEXEC) < 0 ) {
                    debugf("Can't set FD_CLOEXEC on file descriptor %d: %s", starter->fds[i], strerror(errno));
                }
                break;
            }
        }

        /* close unattended file descriptors opened during stage 1 execution */
        if ( !found ) {
            debugf("Close file descriptor %d\n", fd);
            close(fd);
        }
    }

    closedir(dir);
    close(fd_proc);
}

static void event_stop(int fd) {
    unsigned long long counter;

    if ( read(fd, &counter, sizeof(counter)) != sizeof(counter) ) {
        fatalf("Failed to receive sync signal: %s\n", strerror(errno));
    }
}

static void event_start(int fd) {
    unsigned long long counter = 1;

    if ( write(fd, &counter, sizeof(counter)) != sizeof(counter) ) {
        fatalf("Failed to synchronize with master: %s\n", strerror(errno));
    }
}

static void fix_fsuid(uid_t uid) {
    setfsuid(uid);

    if ( setfsuid(uid) != uid ) {
        fatalf("Failed to set filesystem uid to %d\n", uid);
    }
}

static void fix_streams(void) {
    struct stat st;
    int i = 0;
    int null = open("/dev/null", O_RDONLY);

    if ( null <= 2 ) {
        i = null;
    }

    for ( ; i <= 2; i++ ) {
        if ( fstat(i, &st) < 0 && errno == EBADF ) {
            if ( dup2(null, i) < 0 ) {
                fatalf("Error while fixing IO streams: %s", strerror(errno));
            }
        }
    }

    if ( null > 2 ) {
        close(null);
    }
}

static void exit_with_status(const char *name, int status) {
    if ( WIFEXITED(status) ) {
        verbosef("%s exited with status %d\n", name, WEXITSTATUS(status));
        exit(WEXITSTATUS(status));
    } else if ( WIFSIGNALED(status) ) {
        verbosef("%s interrupted by signal number %d\n", name, WTERMSIG(status));
        kill(getpid(), WTERMSIG(status));
    }
    fatalf("%s exited with unknown status\n", name);
}

void do_exit(int sig) {
    if ( sig == SIGUSR1 ) {
        exit(0);
    }
    exit(1);
}

/*
 * cleanenv set environ pointer to NULL, while it works
 * in C context, it doesn't have any effect with the Go
 * runtime using the real pointer, so we need to work
 * directly with environ array.
 */
static void cleanenv(void) {
    extern char **environ;
    char **e;
    char *p = NULL;

    if ( environ == NULL || *environ == NULL ) {
        fatalf("no environment variables set\n");
    }

    /* keep only SINGULARITY_MESSAGELEVEL for GO runtime */
    for (e = environ; *e != NULL; e++) {
        if ( strncmp(MSGLVL_ENV "=", *e, sizeof(MSGLVL_ENV)) == 0 ) {
            p = *e;
        } else {
            *e = NULL;
        }
    }

    if ( p != NULL ) {
        *environ = p;
    }
}

__attribute__((constructor)) static void init(void) {
    uid_t uid = getuid();
    gid_t gid = getgid();
    sigset_t mask;
    pid_t stage_pid;
    char *pipe_fd_env;
    int status;
    int forkfd = -1;
    int pipe_fd = -1;
    int fork_flags = 0;
    int sync_pipe[2];
<<<<<<< HEAD
    struct pollfd fds[2];
    struct fdlist *master_fds;
=======
    struct fdlist *fd_before;
    struct fdlist *fd_after;
>>>>>>> 2e8c9da5

    verbosef("Starter initialization\n");

#ifndef SINGULARITY_NO_NEW_PRIVS
    fatalf("Host kernel is outdated and does not support PR_SET_NO_NEW_PRIVS!\n");
#endif

    pipe_fd_env = getenv("PIPE_EXEC_FD");
    if ( pipe_fd_env != NULL ) {
        if ( sscanf(pipe_fd_env, "%d", &pipe_fd) != 1 ) {
            fatalf("Failed to parse PIPE_EXEC_FD environment variable: %s\n", strerror(errno));
        }
        debugf("PIPE_EXEC_FD value: %d\n", pipe_fd);
        if ( pipe_fd < 0 || pipe_fd >= sysconf(_SC_OPEN_MAX) ) {
            fatalf("Bad PIPE_EXEC_FD file descriptor value\n");
        }
    } else {
        fatalf("PIPE_EXEC_FD environment variable isn't set\n");
    }

    /* cleanup environment variables */
    cleanenv();

    /* initialize starter configuration and share it with child processes */
    sconfig = (struct starterConfig *)mmap(NULL, sizeof(struct starterConfig), PROT_READ | PROT_WRITE, MAP_ANONYMOUS | MAP_SHARED, -1, 0);
    if ( sconfig == MAP_FAILED ) {
        fatalf("Memory allocation failed: %s\n", strerror(errno));
    }

    sconfig->starter.isSuid = is_suid();

    if ( sconfig->starter.isSuid ) {
        priv_drop();
    }

    /* read json configuration from stdin */
    debugf("Read json configuration from pipe\n");

    if ( ( sconfig->engine.size = read(pipe_fd, sconfig->engine.config, MAX_JSON_SIZE - 1) ) <= 0 ) {
        fatalf("Read JSON configuration from pipe failed: %s\n", strerror(errno));
    }
    close(pipe_fd);

    /* fix streams to point to /dev/null if they are closed */
    fix_streams();

    /* save opened file descriptors that won't be closed when stage 1 returns */
    master_fds = list_fd();

    /* set an invalid value for check */
    sconfig->starter.workingDirectoryFd = -1;

    /*
     *  use CLONE_FILES to share file descriptors opened during stage 1,
     *  this is a lazy implementation to avoid passing file descriptors
     *  between wrapper and stage 1 over unix socket.
     *  This is required so that all processes works with same files/directories
     *  to minimize race conditions
     */
    stage_pid = fork_ns(CLONE_FILES);
    if ( stage_pid == 0 ) {
        set_parent_death_signal(SIGKILL);
        debugf("Entering stage 1\n");

        /*
         *  stage1 is responsible for singularity configuration file parsing, handle user input,
         *  read capabilities, check what namespaces is required.
         */
        if ( sconfig->starter.isSuid ) {
            priv_escalate();
            /*
             * since all starter configuration fields are set to 0, the stage 1
             * process will have no privileges and no capabilities, additionally
             * this process lives in host namespaces.
             */
            apply_container_privileges(&sconfig->container, sconfig->starter.isSuid);
        }
        verbosef("Spawn stage 1\n");
        execute = STAGE1;
        return;
    } else if ( stage_pid < 0 ) {
        fatalf("Failed to spawn stage 1\n");
    }

    debugf("Wait completion of stage1\n");
    if ( wait(&status) != stage_pid ) {
        fatalf("Could not wait child process %d\n", stage_pid);
    }

    if ( WIFEXITED(status) && WEXITSTATUS(status) != 0 ) {
        verbosef("stage 1 exited with status %d\n", WEXITSTATUS(status));
        exit(WEXITSTATUS(status));
    } else if ( WIFSIGNALED(status) ) {
        verbosef("stage 1 interrupted by signal number %d\n", WTERMSIG(status));
        kill(getpid(), WTERMSIG(status));
    }

    /* is stage 1 want to change current working directory ? */
    if ( sconfig->starter.workingDirectoryFd >= 0 ) {
        debugf("Applying stage 1 working directory\n");
        if ( fchdir(sconfig->starter.workingDirectoryFd) < 0 ) {
            fatalf("Failed to change current working directory: %s\n", strerror(errno));
        }
    }

    /* close all unattended and not registered file descriptors opened in stage 1 */
    cleanup_fd(master_fds, &sconfig->starter);
    free(master_fds->fds);
    free(master_fds);

    /* block SIGCHLD signal handled later by stage 2/master */
    debugf("Set child signal mask\n");
    sigemptyset(&mask);
    sigaddset(&mask, SIGCHLD);
    if (sigprocmask(SIG_SETMASK, &mask, NULL) == -1) {
        fatalf("Blocked signals error: %s\n", strerror(errno));
    }

    if ( sconfig->container.isInstance ) {
        verbosef("Run as instance\n");
        int forked = fork();
        if ( forked == 0 ) {
            if ( setsid() < 0 ) {
                fatalf("Can't set session leader: %s\n", strerror(errno));
            }
            umask(0);
        } else {
            sigset_t usrmask;
            static struct sigaction action;

            action.sa_sigaction = (void *)&do_exit;
            action.sa_flags = SA_SIGINFO|SA_RESTART;

            sigemptyset(&usrmask);
            sigaddset(&usrmask, SIGUSR1);
            sigaddset(&usrmask, SIGUSR2);

            if (sigprocmask(SIG_SETMASK, &usrmask, NULL) == -1) {
                fatalf("Blocked signals error: %s\n", strerror(errno));
            }
            if (sigaction(SIGUSR2, &action, NULL) < 0) {
                fatalf("Failed to install signal handler for SIGUSR2\n");
            }
            if (sigaction(SIGUSR1, &action, NULL) < 0) {
                fatalf("Failed to install signal handler for SIGUSR1\n");
            }
            if (sigprocmask(SIG_UNBLOCK, &usrmask, NULL) == -1) {
                fatalf("Unblock signals error: %s\n", strerror(errno));
            }
            while ( waitpid(forked, &status, 0) <= 0 ) {
                continue;
            }
            exit_with_status("instance", status);
        }
    }

    debugf("Create socketpair for master communication channel\n");
    if ( socketpair(AF_UNIX, SOCK_STREAM|SOCK_CLOEXEC, 0, master_socket) < 0 ) {
        fatalf("Failed to create communication socket: %s\n", strerror(errno));
    }

    unsigned char allowSuid = !sconfig->starter.isSuid;
    int ret = user_namespace_init(&sconfig->container.namespace, allowSuid);
    if ( ret == NO_NAMESPACE ) {
        /* user namespace not enabled, continue with privileged workflow */
        priv_escalate();
    } else if ( ret == ENTER_NAMESPACE && !sconfig->starter.masterPropagateMount ) {
        /* special case for OCI engine requiring to change identity to match the joined instance (NEED FIX) */
        setup_userns_identity(&sconfig->container);
    } else if ( ret == CREATE_NAMESPACE && sconfig->starter.masterPropagateMount ) {
        /* user namespace enabled, master and container processes lives in the same user namespace */
        if ( create_namespace(CLONE_NEWUSER) < 0 ) {
            fatalf("Failed to create user namespace: %s\n", strerror(errno));
        }
        setup_userns_mappings(&sconfig->container, getpid(), "deny");
    } else if ( ret == CREATE_NAMESPACE ) {
        /*
         * hybrid approach, master process lives in host user namespace with the ability
         * to escalate privileges while container process lives in its own user namespace
         */
        priv_escalate();

        fork_flags |= CLONE_NEWUSER;

        forkfd = eventfd(0, 0);
        if ( forkfd < 0 ) {
            fatalf("Failed to create fork sync pipe between master and child: %s\n", strerror(errno));
        }
    }

    /*
     * depending of engines, the master process may require to propagate mount point
     * inside container (eg: FUSE mount), additionally mount done in container namespace
     * are propagated to master process mount namespace
     */
    if ( sconfig->starter.masterPropagateMount ) {
        shared_mount_namespace_init(&sconfig->container.namespace);
    }

    if ( !sconfig->container.namespace.joinOnly ) {
        debugf("Create RPC socketpair for communication between stage 2 and RPC server\n");
        if ( socketpair(AF_UNIX, SOCK_STREAM|SOCK_CLOEXEC, 0, rpc_socket) < 0 ) {
            fatalf("Failed to create communication socket: %s\n", strerror(errno));
        }
    }

    if ( sconfig->starter.isSuid ) {
        /* Use setfsuid to address issue about root_squash filesystems option */
        fix_fsuid(uid);

        /* force kernel to load overlay module to ease detection later */
        if ( mount("none", "/", "overlay", MS_SILENT, "") < 0 ) {
            if ( errno != EINVAL ) {
                debugf("Overlay seems not supported by kernel\n");
            } else {
                debugf("Overlay seems supported by kernel\n");
            }
        }
    }

    /* sync master and near child with an eventfd */
    if ( pipe(sync_pipe) < 0 ) {
        fatalf("Failed to create sync pipe: %s\n", strerror(errno));
    }

    /* as we fork in any case, we set clone flag to create pid namespace during fork */
    if ( pid_namespace_init(&sconfig->container.namespace) == CREATE_NAMESPACE ) {
        fork_flags |= CLONE_NEWPID;
    }

    stage_pid = fork_ns(fork_flags);

    if ( stage_pid == 0 ) {
        /* at this stage we are PID 1 if PID namespace requested */
        set_parent_death_signal(SIGKILL);

        if ( forkfd >= 0 ) {
            // wait parent write user namespace mappings
            event_stop(forkfd);
            close(forkfd);

            setup_userns_identity(&sconfig->container);
        }

        close(master_socket[0]);

        network_namespace_init(&sconfig->container.namespace);

        uts_namespace_init(&sconfig->container.namespace);

        ipc_namespace_init(&sconfig->container.namespace);

        cgroup_namespace_init(&sconfig->container.namespace);

        mount_namespace_init(&sconfig->container.namespace, sconfig->starter.masterPropagateMount);

        close(sync_pipe[0]);
        sync_pipe[0] = 0;
        if ( write(sync_pipe[1], &sync_pipe[0], sizeof(int)) < 0 ) {
            fatalf("Failed to send sync event: %s\n", strerror(errno));
        }
        close(sync_pipe[1]);

        execute = STAGE2;

        if ( !sconfig->container.namespace.joinOnly ) {
            close(rpc_socket[0]);

            /*
             * fork is a convenient way to apply capabilities and privileges drop
             * from single thread context before entering in stage 2
             */
            int process = fork_ns(CLONE_FS);

            if ( process == 0 ) {
                verbosef("Spawn RPC server\n");
                execute = RPC_SERVER;
            } else if ( process > 0 ) {
                int status;

                apply_container_privileges(&sconfig->container, sconfig->starter.isSuid);

                if ( wait(&status) != process ) {
                    fatalf("Error while waiting RPC server: %s\n", strerror(errno));
                }
                if ( rpc_socket[1] != -1 ) {
                    close(rpc_socket[1]);
                }
            } else {
                fatalf("Fork failed: %s\n", strerror(errno));
            }
        } else {
            verbosef("Spawn stage 2\n");
            verbosef("Don't execute RPC server, joining instance\n");
            apply_container_privileges(&sconfig->container, sconfig->starter.isSuid);
        }
        return;
    } else if ( stage_pid > 0 ) {
        if ( is_namespace_enter(sconfig->container.namespace.pid) && is_namespace_create(&sconfig->container.namespace, CLONE_NEWNS) ) {
            if ( enter_namespace("/proc/self/ns/pid", CLONE_NEWPID) < 0 ) {
                fatalf("Failed to enter in pid namespace: %s\n", strerror(errno));
            }
        }

        if ( forkfd >= 0 ) {
            setup_userns_mappings(&sconfig->container, stage_pid, "allow");

            event_start(forkfd);
            close(forkfd);
        }

        sconfig->container.pid = stage_pid;

        verbosef("Spawn master process\n");

        close(master_socket[1]);

        // wait child finish namespaces initialization
        close(sync_pipe[1]);
        sync_pipe[1] = -1;
        if ( read(sync_pipe[0], &sync_pipe[1], sizeof(int)) < 0 ) {
            fatalf("Failed to receive sync event: %s\n", strerror(errno));
        }
        close(sync_pipe[0]);

        // value not set, child has exited before sending data
        if ( sync_pipe[1] == -1 ) {
            waitpid(stage_pid, &status, 0);
            exit_with_status("stage 2", status);
        }

        if ( sconfig->container.namespace.joinOnly ) {
            if ( sconfig->starter.isSuid && setresuid(uid, uid, uid) < 0 ) {
                fatalf("Failed to drop privileges permanently\n");
            }
            debugf("Wait stage 2 child process\n");
            waitpid(stage_pid, &status, 0);
            exit_with_status("stage 2", status);
        } else {
            close(rpc_socket[1]);

            if ( sconfig->starter.isSuid && setresuid(uid, uid, 0) < 0 ) {
                fatalf("Failed to drop privileges\n");
            }
            execute = MASTER;
            return;
        }
    }
    fatalf("Failed to create container namespaces\n");
}<|MERGE_RESOLUTION|>--- conflicted
+++ resolved
@@ -842,13 +842,7 @@
     int pipe_fd = -1;
     int fork_flags = 0;
     int sync_pipe[2];
-<<<<<<< HEAD
-    struct pollfd fds[2];
     struct fdlist *master_fds;
-=======
-    struct fdlist *fd_before;
-    struct fdlist *fd_after;
->>>>>>> 2e8c9da5
 
     verbosef("Starter initialization\n");
 
