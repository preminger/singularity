--- conflicted
+++ resolved
@@ -336,7 +336,6 @@
 	}
 }
 
-<<<<<<< HEAD
 func TestCopyFile(t *testing.T) {
 	test.DropPrivilege(t)
 	defer test.ResetPrivilege(t)
@@ -421,7 +420,8 @@
 			}
 		})
 	}
-=======
+}
+
 func TestIsWritable(t *testing.T) {
 	test.EnsurePrivilege(t)
 
@@ -524,5 +524,4 @@
 		})
 	}
 
->>>>>>> ef2fc28d
 }