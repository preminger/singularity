--- conflicted
+++ resolved
@@ -1,9 +1,5 @@
 #!/bin/bash
-<<<<<<< HEAD
-# 
-=======
 #
->>>>>>> 706e90e1
 # Copyright (c) 2017-2018, Sylabs, Inc. All rights reserved.
 #
 # This software is licensed under a 3-clause BSD license.  Please
