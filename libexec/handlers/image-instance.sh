--- conflicted
+++ resolved
@@ -26,7 +26,6 @@
     ABORT 255
 fi
 
-<<<<<<< HEAD
 if [ -z "${DAEMON_PID}" ]; then
     message ERROR "No PID found for daemon process\n"
     ABORT 255
@@ -42,7 +41,7 @@
             export SINGULARITY_NOSUID
         fi
     fi
-=======
+
 if [ ! -z "${ADD_CAPS:-}" ]; then
     export SINGULARITY_ADD_CAPS="${ADD_CAPS}"
 fi
@@ -57,7 +56,6 @@
 
 if [ ! -z "${NO_PRIVS:-}" ]; then
     export SINGULARITY_NO_PRIVS="1"
->>>>>>> 5fe42545
 fi
 
 SINGULARITY_IMAGE="${DAEMON_IMAGE}"
