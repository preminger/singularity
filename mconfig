--- conflicted
+++ resolved
@@ -771,17 +771,6 @@
 # Rpm spec for project package
 #######################################################################
 
-<<<<<<< HEAD
-RPMSPEC=singularity.spec
-echo "=> generating $RPMSPEC ..."
-rm -f $sourcedir/$RPMSPEC
-release="`echo "$package_version"|sed 's/[^-]*-//'`"
-if [ "$short_version" = "$release" ]; then
-    # $package_version has no dash
-    release=1
-fi
-sed "s/@PACKAGE_VERSION@/$short_version/;s/@PACKAGE_RELEASE@/$release/" $sourcedir/dist/rpm/$RPMSPEC.in >$sourcedir/$RPMSPEC
-=======
 if [ "$host" = "unix" ]; then
 	RPMSPEC=singularity.spec
 	echo "=> generating $RPMSPEC ..."
@@ -793,7 +782,6 @@
 	fi
 	sed "s/@PACKAGE_VERSION@/$short_version/;s/@PACKAGE_RELEASE@/$release/" $sourcedir/dist/rpm/$RPMSPEC.in >$sourcedir/$RPMSPEC
 fi
->>>>>>> f2396320
 
 
 
