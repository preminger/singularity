--- conflicted
+++ resolved
@@ -32,12 +32,7 @@
 tgtstatic=0
 
 package_name=singularity
-<<<<<<< HEAD
-
-short_version=
-package_version=
-go_version=
-=======
+
 short_version=`(git describe --abbrev=0 --match 'v[0-9]*' --always 2>/dev/null || cat VERSION 2>/dev/null || echo "") | sed -e "s/^v//;s/-/_/g;s/_/-/;s/_/./g"`
 if echo $short_version | grep -q '\-rc'; then
     short_version=$(echo $short_version | rev | cut -f 2- -d '-' | rev)
@@ -45,7 +40,6 @@
 
 package_version=`(git describe --match 'v[0-9]*' --dirty --always 2>/dev/null || cat VERSION 2>/dev/null || echo "") | sed -e "s/^v//;s/-/_/g;s/_/-/;s/_/./g"`
 go_version="`grep -A 1 ^go: .travis.yml 2>/dev/null|sed -n 's/.*- "//;s/"//p'`"
->>>>>>> 12de29eb
 
 prefix=
 exec_prefix=
