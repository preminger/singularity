--- conflicted
+++ resolved
@@ -362,9 +362,6 @@
 else
 	echo "not found!"
 	tgt_word=unknown
-<<<<<<< HEAD
-fi
-=======
 fi
 
 
@@ -405,5 +402,4 @@
 if [ "$go_version" = "" ]; then
 	go_version="`grep -A 1 ^go: .travis.yml 2>/dev/null|sed -n 's/.*- "//;s/"//p'`"
 fi
-echo "$go_version"
->>>>>>> f2396320
+echo "$go_version"