SUBDIRS = lib action-lib bootstrap-lib util

MAINTAINERCLEANFILES = Makefile.in config.h config.h.in
DISTCLEANFILES = Makefile
CLEANFILES = core.* *~ *.la
AM_CFLAGS = -Wall -fpie -fPIC
AM_LDFLAGS = -pie
AM_CPPFLAGS = -DBINDIR=\"$(bindir)\" -DSYSCONFDIR=\"$(sysconfdir)\" -DLOCALSTATEDIR=\"$(localstatedir)\" -DLIBEXECDIR=\"$(libexecdir)\" $(SINGULARITY_DEFINES)

lexecdir = $(libexecdir)/singularity/bin

<<<<<<< HEAD
lexec_PROGRAMS = action builddef cleanupd docker-extract get-section image-type mount start sif wrapper $(BUILD_SUID)
=======
lexec_PROGRAMS = action builddef cleanupd get-section get-configvals image-type mount start sif wrapper $(BUILD_SUID)
>>>>>>> 7f62b255
EXTRA_PROGRAMS = wrapper-suid

cleanupd_SOURCES = cleanupd.c util/util.c util/file.c util/message.c util/privilege.c util/config_parser.c util/registry.c util/capability.c util/suid.c
cleanupd_CPPFLAGS = $(AM_CPPFLAGS)

action_SOURCES = action.c util/util.c util/file.c util/registry.c util/privilege.c util/sessiondir.c util/suid.c util/cleanupd.c util/daemon.c util/capability.c util/mount.c
action_LDADD = lib/image/libsingularity-image.la lib/runtime/libsingularity-runtime.la lib/sif/libsingularity-sif.la action-lib/libinternal.la -luuid
action_CPPFLAGS = $(AM_CPPFLAGS)

builddef_SOURCES = builddef.c util/util.c util/file.c util/registry.c util/sessiondir.c util/capability.c
builddef_LDADD = lib/image/libsingularity-image.la lib/runtime/libsingularity-runtime.la lib/sif/libsingularity-sif.la bootstrap-lib/libinternal.la -luuid
builddef_CPPFLAGS = $(AM_CPPFLAGS)
builddef_LDFLAGS = -static

docker_extract_SOURCES = docker-extract.c util/util.c util/file.c util/message.c util/privilege.c util/config_parser.c util/registry.c util/capability.c util/suid.c
docker_extract_LDADD = -larchive
docker_extract_CPPFLAGS = $(AM_CPPFLAGS)
docker_extract_LDFLAGS = -static

start_SOURCES = start.c util/util.c util/file.c util/registry.c util/privilege.c util/sessiondir.c util/suid.c util/cleanupd.c util/fork.c util/daemon.c util/signal.c util/capability.c util/mount.c
start_LDADD = lib/image/libsingularity-image.la lib/runtime/libsingularity-runtime.la lib/sif/libsingularity-sif.la action-lib/libinternal.la -luuid
start_CPPFLAGS = $(AM_CPPFLAGS)

mount_SOURCES = mount.c util/util.c util/file.c util/registry.c util/suid.c util/privilege.c util/capability.c util/mount.c
mount_LDADD = lib/image/libsingularity-image.la lib/runtime/libsingularity-runtime.la lib/sif/libsingularity-sif.la -luuid
mount_CPPFLAGS = $(AM_CPPFLAGS)

sif_SOURCES = sif.c util/util.c
sif_LDADD = lib/image/libsingularity-image.la lib/signing/libsingularity-signing.la lib/sif/libsingularity-sif.la -luuid -lcrypto
sif_CPPFLAGS = $(AM_CPPFLAGS)

get_section_SOURCES = get-section.c util/util.c util/file.c util/message.c util/privilege.c util/config_parser.c util/registry.c util/capability.c util/suid.c
get_section_CPPFLAGS = $(AM_CPPFLAGS)

get_configvals_SOURCES = get-configvals.c util/util.c util/config_parser.c util/message.c util/registry.c util/file.c util/privilege.c util/suid.c util/capability.c
get_configvals_CPPFLAGS = $(AM_CPPFLAGS)

image_type_SOURCES = image-type.c util/util.c util/message.c util/config_parser.c util/file.c
image_type_LDADD = lib/image/libsingularity-image.la lib/sif/libsingularity-sif.la -luuid
image_type_CPPFLAGS = $(AM_CPPFLAGS)

wrapper_SOURCES = wrapper.c util/util.c util/file.c util/registry.c util/suid.c util/privilege.c util/capability.c
wrapper_LDADD = lib/image/libsingularity-image.la lib/runtime/libsingularity-runtime.la lib/sif/libsingularity-sif.la -luuid
wrapper_CPPFLAGS = $(AM_CPPFLAGS)

wrapper_suid_SOURCES = $(wrapper_SOURCES)
wrapper_suid_LDADD = $(wrapper_LDADD)
wrapper_suid_LDFLAGS = -static
wrapper_suid_CPPFLAGS = -DSINGULARITY_SUID $(AM_CPPFLAGS)

install-data-hook: make_suid

make_suid:
	@if test `id -ru` = "0"; then \
		for i in $(BUILD_SUID); do \
			echo " /bin/chown root:root $(DESTDIR)$(libexecdir)/singularity/bin/$$i"; \
			/bin/chown root:root $(DESTDIR)$(libexecdir)/singularity/bin/$$i ; \
			echo " /bin/chmod 4755 $(DESTDIR)$(libexecdir)/singularity/bin/$$i"; \
			/bin/chmod 4755 $(DESTDIR)$(libexecdir)/singularity/bin/$$i; \
		done; \
	fi


EXTRA_DIST = config.h<|MERGE_RESOLUTION|>--- conflicted
+++ resolved
@@ -9,11 +9,7 @@
 
 lexecdir = $(libexecdir)/singularity/bin
 
-<<<<<<< HEAD
-lexec_PROGRAMS = action builddef cleanupd docker-extract get-section image-type mount start sif wrapper $(BUILD_SUID)
-=======
-lexec_PROGRAMS = action builddef cleanupd get-section get-configvals image-type mount start sif wrapper $(BUILD_SUID)
->>>>>>> 7f62b255
+lexec_PROGRAMS = action builddef cleanupd docker-extract get-section get-configvals image-type mount start sif wrapper $(BUILD_SUID)
 EXTRA_PROGRAMS = wrapper-suid
 
 cleanupd_SOURCES = cleanupd.c util/util.c util/file.c util/message.c util/privilege.c util/config_parser.c util/registry.c util/capability.c util/suid.c
