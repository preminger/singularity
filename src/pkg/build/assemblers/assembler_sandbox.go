// Copyright (c) 2018, Sylabs Inc. All rights reserved.
// This software is licensed under a 3-clause BSD license. Please consult the
// LICENSE.md file distributed with the sources of this project regarding your
// rights to use or distribute this software.

package assemblers

import (
	"os"

	"github.com/otiai10/copy"
	"github.com/sylabs/singularity/src/pkg/build/types"
<<<<<<< HEAD
	"github.com/sylabs/singularity/src/pkg/build/types/parser"
	"github.com/sylabs/singularity/src/pkg/buildcfg"
=======
>>>>>>> ebf2f6f3
	"github.com/sylabs/singularity/src/pkg/sylog"
)

// SandboxAssembler doesnt store anything
type SandboxAssembler struct {
}

// Assemble creates a Sandbox image from a Bundle
func (a *SandboxAssembler) Assemble(b *types.Bundle, path string) (err error) {
	defer os.RemoveAll(b.Path)

	sylog.Infof("Creating sandbox directory...")

	// move bundle rootfs to sandboxdir as final sandbox
	sylog.Debugf("Moving sandbox from %v to %v", b.Rootfs(), path)
	if _, err := os.Stat(path); err == nil {
		os.RemoveAll(path)
	}
	if err := os.Rename(b.Rootfs(), path); err != nil {
		if err := copy.Copy(b.Rootfs(), path); err != nil {
			sylog.Errorf("Sandbox Assemble Failed: %s", err)
			return err
		}

		if err := os.RemoveAll(b.Rootfs()); err != nil {
			sylog.Errorf("Unable to remove Bundle directory: %s", err)
			return err
		}
	}

	return nil
<<<<<<< HEAD
}

func insertHelpScript(b *types.Bundle) error {
	if b.RunSection("help") && b.Recipe.ImageData.Help != "" {
		_, err := os.Stat(filepath.Join(b.Rootfs(), "/.singularity.d/runscript.help"))
		if err != nil || b.Force {
			sylog.Infof("Adding help info")
			err := ioutil.WriteFile(filepath.Join(b.Rootfs(), "/.singularity.d/runscript.help"), []byte(b.Recipe.ImageData.Help+"\n"), 0664)
			if err != nil {
				return err
			}
		} else {
			sylog.Warningf("Help message already exists and force option is false, not overwriting")
		}
	}
	return nil
}

func insertDefinition(b *types.Bundle) error {

	// if update, check for existing definition and move it to bootstrap history
	if b.Update {
		if _, err := os.Stat(filepath.Join(b.Rootfs(), "/.singularity.d/Singularity")); err == nil {
			// make bootstrap_history directory if it doesnt exist
			if _, err := os.Stat(filepath.Join(b.Rootfs(), "/.singularity.d/bootstrap_history")); err != nil {
				err = os.Mkdir(filepath.Join(b.Rootfs(), "/.singularity.d/bootstrap_history"), 0755)
				if err != nil {
					return err
				}
			}

			// look at number of files in bootstrap_history to give correct file name
			files, err := ioutil.ReadDir(filepath.Join(b.Rootfs(), "/.singularity.d/bootstrap_history"))

			// name is "Singularity" concatinated with an index based on number of other files in bootstrap_history
			len := strconv.Itoa(len(files))

			histName := "Singularity" + len

			// move old definition into bootstrap_history
			err = os.Rename(filepath.Join(b.Rootfs(), "/.singularity.d/Singularity"), filepath.Join(b.Rootfs(), "/.singularity.d/bootstrap_history", histName))
			if err != nil {
				return err
			}
		}

	}
	f, err := os.Create(filepath.Join(b.Rootfs(), "/.singularity.d/Singularity"))
	if err != nil {
		return err
	}

	err = f.Chmod(0644)
	if err != nil {
		return err
	}

	parser.WriteDefinitionFile(&b.Recipe, f)

	return nil
}

func insertLabelsJSON(b *types.Bundle) (err error) {
	var text []byte
	labels := make(map[string]string)

	if err = getExistingLabels(labels, b); err != nil {
		return err
	}

	if err = addBuildLabels(labels, b); err != nil {
		return err
	}

	if b.RunSection("labels") && len(b.Recipe.ImageData.Labels) > 0 {
		sylog.Infof("Adding labels")

		// add new labels to new map and check for collisions
		for key, value := range b.Recipe.ImageData.Labels {
			// check if label already exists
			if _, ok := labels[key]; ok {
				// overwrite collision if it exists and force flag is set
				if b.Force {
					labels[key] = value
				} else {
					sylog.Warningf("Label: %s already exists and force option is false, not overwriting", key)
				}
			} else {
				// set if it doesnt
				labels[key] = value
			}
		}
	}

	// make new map into json
	text, err = json.MarshalIndent(labels, "", "\t")
	if err != nil {
		return err
	}

	err = ioutil.WriteFile(filepath.Join(b.Rootfs(), "/.singularity.d/labels.json"), []byte(text), 0664)
	return err
}

func getExistingLabels(labels map[string]string, b *types.Bundle) error {
	// check for existing labels in bundle
	if _, err := os.Stat(filepath.Join(b.Rootfs(), "/.singularity.d/labels.json")); err == nil {

		jsonFile, err := os.Open(filepath.Join(b.Rootfs(), "/.singularity.d/labels.json"))
		if err != nil {
			return err
		}
		defer jsonFile.Close()

		jsonBytes, err := ioutil.ReadAll(jsonFile)
		if err != nil {
			return err
		}

		err = json.Unmarshal(jsonBytes, &labels)
		if err != nil {
			return err
		}
	}
	return nil
}

func addBuildLabels(labels map[string]string, b *types.Bundle) error {
	// schema version
	labels["org.label-schema.schema-version"] = "1.0"

	// build date and time, lots of time formatting
	currentTime := time.Now()
	year, month, day := currentTime.Date()
	date := strconv.Itoa(day) + `_` + month.String() + `_` + strconv.Itoa(year)
	hour, min, sec := currentTime.Clock()
	time := strconv.Itoa(hour) + `:` + strconv.Itoa(min) + `:` + strconv.Itoa(sec)
	zone, _ := currentTime.Zone()
	timeString := currentTime.Weekday().String() + `_` + date + `_` + time + `_` + zone
	labels["org.label-schema.build-date"] = timeString

	// singularity version
	labels["org.label-schema.usage.singularity.version"] = buildcfg.PACKAGE_VERSION

	// help info if help exists in the definition and is run in the build
	if b.RunSection("help") && b.Recipe.ImageData.Help != "" {
		labels["org.label-schema.usage"] = "/.singularity.d/runscript.help"
		labels["org.label-schema.usage.singularity.runscript.help"] = "/.singularity.d/runscript.help"
	}

	// bootstrap header info, only if this build actually bootstrapped
	if !b.Update || b.Force {
		for key, value := range b.Recipe.Header {
			labels["org.label-schema.usage.singularity.deffile."+key] = value
		}
	}

	return nil
=======
>>>>>>> ebf2f6f3
}<|MERGE_RESOLUTION|>--- conflicted
+++ resolved
@@ -10,11 +10,6 @@
 
 	"github.com/otiai10/copy"
 	"github.com/sylabs/singularity/src/pkg/build/types"
-<<<<<<< HEAD
-	"github.com/sylabs/singularity/src/pkg/build/types/parser"
-	"github.com/sylabs/singularity/src/pkg/buildcfg"
-=======
->>>>>>> ebf2f6f3
 	"github.com/sylabs/singularity/src/pkg/sylog"
 )
 
@@ -46,165 +41,4 @@
 	}
 
 	return nil
-<<<<<<< HEAD
-}
-
-func insertHelpScript(b *types.Bundle) error {
-	if b.RunSection("help") && b.Recipe.ImageData.Help != "" {
-		_, err := os.Stat(filepath.Join(b.Rootfs(), "/.singularity.d/runscript.help"))
-		if err != nil || b.Force {
-			sylog.Infof("Adding help info")
-			err := ioutil.WriteFile(filepath.Join(b.Rootfs(), "/.singularity.d/runscript.help"), []byte(b.Recipe.ImageData.Help+"\n"), 0664)
-			if err != nil {
-				return err
-			}
-		} else {
-			sylog.Warningf("Help message already exists and force option is false, not overwriting")
-		}
-	}
-	return nil
-}
-
-func insertDefinition(b *types.Bundle) error {
-
-	// if update, check for existing definition and move it to bootstrap history
-	if b.Update {
-		if _, err := os.Stat(filepath.Join(b.Rootfs(), "/.singularity.d/Singularity")); err == nil {
-			// make bootstrap_history directory if it doesnt exist
-			if _, err := os.Stat(filepath.Join(b.Rootfs(), "/.singularity.d/bootstrap_history")); err != nil {
-				err = os.Mkdir(filepath.Join(b.Rootfs(), "/.singularity.d/bootstrap_history"), 0755)
-				if err != nil {
-					return err
-				}
-			}
-
-			// look at number of files in bootstrap_history to give correct file name
-			files, err := ioutil.ReadDir(filepath.Join(b.Rootfs(), "/.singularity.d/bootstrap_history"))
-
-			// name is "Singularity" concatinated with an index based on number of other files in bootstrap_history
-			len := strconv.Itoa(len(files))
-
-			histName := "Singularity" + len
-
-			// move old definition into bootstrap_history
-			err = os.Rename(filepath.Join(b.Rootfs(), "/.singularity.d/Singularity"), filepath.Join(b.Rootfs(), "/.singularity.d/bootstrap_history", histName))
-			if err != nil {
-				return err
-			}
-		}
-
-	}
-	f, err := os.Create(filepath.Join(b.Rootfs(), "/.singularity.d/Singularity"))
-	if err != nil {
-		return err
-	}
-
-	err = f.Chmod(0644)
-	if err != nil {
-		return err
-	}
-
-	parser.WriteDefinitionFile(&b.Recipe, f)
-
-	return nil
-}
-
-func insertLabelsJSON(b *types.Bundle) (err error) {
-	var text []byte
-	labels := make(map[string]string)
-
-	if err = getExistingLabels(labels, b); err != nil {
-		return err
-	}
-
-	if err = addBuildLabels(labels, b); err != nil {
-		return err
-	}
-
-	if b.RunSection("labels") && len(b.Recipe.ImageData.Labels) > 0 {
-		sylog.Infof("Adding labels")
-
-		// add new labels to new map and check for collisions
-		for key, value := range b.Recipe.ImageData.Labels {
-			// check if label already exists
-			if _, ok := labels[key]; ok {
-				// overwrite collision if it exists and force flag is set
-				if b.Force {
-					labels[key] = value
-				} else {
-					sylog.Warningf("Label: %s already exists and force option is false, not overwriting", key)
-				}
-			} else {
-				// set if it doesnt
-				labels[key] = value
-			}
-		}
-	}
-
-	// make new map into json
-	text, err = json.MarshalIndent(labels, "", "\t")
-	if err != nil {
-		return err
-	}
-
-	err = ioutil.WriteFile(filepath.Join(b.Rootfs(), "/.singularity.d/labels.json"), []byte(text), 0664)
-	return err
-}
-
-func getExistingLabels(labels map[string]string, b *types.Bundle) error {
-	// check for existing labels in bundle
-	if _, err := os.Stat(filepath.Join(b.Rootfs(), "/.singularity.d/labels.json")); err == nil {
-
-		jsonFile, err := os.Open(filepath.Join(b.Rootfs(), "/.singularity.d/labels.json"))
-		if err != nil {
-			return err
-		}
-		defer jsonFile.Close()
-
-		jsonBytes, err := ioutil.ReadAll(jsonFile)
-		if err != nil {
-			return err
-		}
-
-		err = json.Unmarshal(jsonBytes, &labels)
-		if err != nil {
-			return err
-		}
-	}
-	return nil
-}
-
-func addBuildLabels(labels map[string]string, b *types.Bundle) error {
-	// schema version
-	labels["org.label-schema.schema-version"] = "1.0"
-
-	// build date and time, lots of time formatting
-	currentTime := time.Now()
-	year, month, day := currentTime.Date()
-	date := strconv.Itoa(day) + `_` + month.String() + `_` + strconv.Itoa(year)
-	hour, min, sec := currentTime.Clock()
-	time := strconv.Itoa(hour) + `:` + strconv.Itoa(min) + `:` + strconv.Itoa(sec)
-	zone, _ := currentTime.Zone()
-	timeString := currentTime.Weekday().String() + `_` + date + `_` + time + `_` + zone
-	labels["org.label-schema.build-date"] = timeString
-
-	// singularity version
-	labels["org.label-schema.usage.singularity.version"] = buildcfg.PACKAGE_VERSION
-
-	// help info if help exists in the definition and is run in the build
-	if b.RunSection("help") && b.Recipe.ImageData.Help != "" {
-		labels["org.label-schema.usage"] = "/.singularity.d/runscript.help"
-		labels["org.label-schema.usage.singularity.runscript.help"] = "/.singularity.d/runscript.help"
-	}
-
-	// bootstrap header info, only if this build actually bootstrapped
-	if !b.Update || b.Force {
-		for key, value := range b.Recipe.Header {
-			labels["org.label-schema.usage.singularity.deffile."+key] = value
-		}
-	}
-
-	return nil
-=======
->>>>>>> ebf2f6f3
 }